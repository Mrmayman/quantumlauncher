<<<<<<< HEAD
use ql_core::{InstanceSelection, IntoIoError, Loader};
=======
use ql_core::{json::instance_config::ModTypeInfo, InstanceSelection, IntoIoError};
>>>>>>> 484db08a

use crate::loaders::{change_instance_type, forge::ForgeInstaller};

use super::{error::ForgeInstallError, ForgeInstallProgress};

pub async fn install_server(
    forge_version: Option<String>, // example: "11.15.1.2318" for 1.8.9
    instance_name: String,
    j_progress: Option<std::sync::mpsc::Sender<ql_core::GenericProgress>>,
    f_progress: Option<std::sync::mpsc::Sender<ForgeInstallProgress>>,
) -> Result<(), ForgeInstallError> {
    if let Some(progress) = &f_progress {
        _ = progress.send(ForgeInstallProgress::P1Start);
    }

    let installer = ForgeInstaller::new(
        forge_version,
        f_progress,
        InstanceSelection::Server(instance_name),
    )
    .await?;

    let (_, installer_name, installer_path) = installer.download_forge_installer().await?;

    installer
        .run_installer(j_progress.as_ref(), &installer_name)
        .await?;

    tokio::fs::remove_file(&installer_path)
        .await
        .path(installer_path)?;

    installer.delete("ClientInstaller.java").await?;
    installer.delete("ClientInstaller.class").await?;
    installer.delete("ForgeInstaller.java").await?;
    installer.delete("ForgeInstaller.class").await?;

<<<<<<< HEAD
    change_instance_type(&installer.instance_dir, Loader::Forge).await?;
    installer.remove_lock().await?;
=======
    installer.delete("README.txt").await?;
    installer.delete("run.bat").await?;
    installer.delete("run.sh").await?;
    installer.delete("user_jvm_args.txt").await?;

    change_instance_type(
        &installer.instance_dir,
        "Forge".to_owned(),
        Some(ModTypeInfo {
            version: Some(installer.version.clone()),
            backend_implementation: None,
            optifine_jar: None,
        }),
    )
    .await?;
>>>>>>> 484db08a

    Ok(())
}<|MERGE_RESOLUTION|>--- conflicted
+++ resolved
@@ -1,8 +1,4 @@
-<<<<<<< HEAD
-use ql_core::{InstanceSelection, IntoIoError, Loader};
-=======
-use ql_core::{json::instance_config::ModTypeInfo, InstanceSelection, IntoIoError};
->>>>>>> 484db08a
+use ql_core::{json::instance_config::ModTypeInfo, InstanceSelection, IntoIoError, Loader};
 
 use crate::loaders::{change_instance_type, forge::ForgeInstaller};
 
@@ -40,10 +36,6 @@
     installer.delete("ForgeInstaller.java").await?;
     installer.delete("ForgeInstaller.class").await?;
 
-<<<<<<< HEAD
-    change_instance_type(&installer.instance_dir, Loader::Forge).await?;
-    installer.remove_lock().await?;
-=======
     installer.delete("README.txt").await?;
     installer.delete("run.bat").await?;
     installer.delete("run.sh").await?;
@@ -51,7 +43,7 @@
 
     change_instance_type(
         &installer.instance_dir,
-        "Forge".to_owned(),
+        Loader::Forge,
         Some(ModTypeInfo {
             version: Some(installer.version.clone()),
             backend_implementation: None,
@@ -59,7 +51,6 @@
         }),
     )
     .await?;
->>>>>>> 484db08a
 
     Ok(())
 }