--- conflicted
+++ resolved
@@ -3,13 +3,8 @@
 use ql_core::{
     file_utils, info,
     json::{FabricJSON, VersionDetails},
-<<<<<<< HEAD
-    GenericProgress, InstanceSelection, IntoIoError, IntoJsonError, RequestError,
-     LAUNCHER_DATA_DIR,
-=======
     GenericProgress, InstanceSelection, IntoIoError, IntoJsonError, JsonDownloadError,
-    RequestError, LAUNCHER_DIR,
->>>>>>> e2ba12d3
+    RequestError, LAUNCHER_DATA_DIR,
 };
 use serde::Deserialize;
 use version_compare::compare_versions;
@@ -56,7 +51,7 @@
     }
 
     let version_json = VersionDetails::load(&instance).await?;
-    
+
     let mut result = inner(&version_json, is_quilt).await;
     if result.is_err() {
         for _ in 0..5 {
