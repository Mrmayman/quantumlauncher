--- conflicted
+++ resolved
@@ -158,41 +158,23 @@
         }
 
         match component.cachedName.as_str() {
-<<<<<<< HEAD
-            "Minecraft" => instance_recipe
-                .mc_version
-                .clone_from(&component.cachedVersion),
-=======
-            "Minecraft" => {
-                recipe.mc_version = component.cachedVersion.clone();
-            }
->>>>>>> 484db08a
+            "Minecraft" => recipe.mc_version.clone_from(&component.cachedVersion),
 
             "Forge" => {
                 recipe.loader = Some(Loader::Forge);
                 recipe.loader_version = Some(component.cachedVersion.clone());
             }
             "NeoForge" => {
-<<<<<<< HEAD
-                instance_recipe.loader = Some(Loader::Neoforge);
-                instance_recipe.loader_version = Some(component.cachedVersion.clone());
-=======
-                recipe.loader = Some(Loader::Forge);
+                recipe.loader = Some(Loader::Neoforge);
                 recipe.loader_version = Some(component.cachedVersion.clone());
->>>>>>> 484db08a
             }
             "Fabric Loader" => {
                 recipe.loader = Some(Loader::Fabric);
                 recipe.loader_version = Some(component.cachedVersion.clone());
             }
             "Quilt Loader" => {
-<<<<<<< HEAD
-                instance_recipe.loader = Some(Loader::Quilt);
-                instance_recipe.loader_version = Some(component.cachedVersion.clone());
-=======
-                recipe.loader = Some(Loader::Forge);
+                recipe.loader = Some(Loader::Quilt);
                 recipe.loader_version = Some(component.cachedVersion.clone());
->>>>>>> 484db08a
             }
 
             "LWJGL 3" => recipe.is_lwjgl3 = true,
