use std::{
<<<<<<< HEAD
    collections::{BTreeMap, HashMap, HashSet},
    sync::mpsc,
=======
    collections::{HashMap, HashSet},
>>>>>>> e9919f20
    time::Instant,
};

use crate::{config::SIDEBAR_WIDTH, message_handler::get_locally_installed_mods};
use frostmark::MarkState;
use iced::{
    widget::{self, scrollable::AbsoluteOffset},
    Task,
};
use ql_core::{
    file_utils::DirItem,
    jarmod::JarMods,
    json::{InstanceConfigJson, VersionDetails},
    DownloadProgress, GenericProgress, InstanceSelection, ListEntry, ModId, OptifineUniqueVersion,
    Save, SelectedMod, StoreBackendType,
};
use ql_mod_manager::loaders::paper::PaperVersion;
use ql_mod_manager::{
    loaders::{self, forge::ForgeInstallProgress, optifine::OptifineInstallProgress},
    store::{CurseforgeNotAllowed, ModConfig, ModIndex, QueryType, RecommendedMod, SearchResult},
};

use crate::state::ImageState;

use super::{ManageModsMessage, Message, ProgressBar};

#[derive(Clone, PartialEq, Eq, Debug, Default, Copy)]
pub enum LaunchTabId {
    #[default]
    Buttons,
    Log,
    Edit,
    Saves,
}

impl std::fmt::Display for LaunchTabId {
    fn fmt(&self, f: &mut std::fmt::Formatter<'_>) -> std::fmt::Result {
        write!(
            f,
            "{}",
            match self {
                LaunchTabId::Buttons => "Play",
                LaunchTabId::Log => "Logs",
                LaunchTabId::Edit => "Edit",
                LaunchTabId::Saves => "Saves",
            }
        )
    }
}

/// The home screen of the launcher.
pub struct MenuLaunch {
    pub message: String,
    pub login_progress: Option<ProgressBar<GenericProgress>>,

    pub tab: LaunchTabId,
    pub tab_edit_instance: Option<MenuEditInstance>,
    pub tab_saves: Option<Result<SavesInfo, String>>,

    pub sidebar_scrolled: f32,
    pub sidebar_grid_state: widget::pane_grid::State<bool>,
    sidebar_split: Option<widget::pane_grid::Split>,

    pub is_viewing_server: bool,
    pub is_uploading_mclogs: bool,
    pub log_scroll: isize,
}

impl Default for MenuLaunch {
    fn default() -> Self {
        Self::with_message(String::new())
    }
}

impl MenuLaunch {
    pub fn with_message(message: String) -> Self {
        let (mut sidebar_grid_state, pane) = widget::pane_grid::State::new(true);
        let sidebar_split = if let Some((_, split)) =
            sidebar_grid_state.split(widget::pane_grid::Axis::Vertical, pane, false)
        {
            sidebar_grid_state.resize(split, SIDEBAR_WIDTH);
            Some(split)
        } else {
            None
        };
        Self {
            message,
            tab: LaunchTabId::default(),
            tab_edit_instance: None,
            tab_saves: None,
            login_progress: None,
            sidebar_scrolled: 100.0,
            is_viewing_server: false,
            sidebar_grid_state,
            log_scroll: 0,
            is_uploading_mclogs: false,
            sidebar_split,
        }
    }

    pub fn resize_sidebar(&mut self, width: f32) {
        if let Some(split) = self.sidebar_split {
            self.sidebar_grid_state.resize(split, width);
        }
    }
}

pub struct SavesInfo {
    pub watcher: notify::RecommendedWatcher,
    pub recv: mpsc::Receiver<notify::Event>,
    pub list: Vec<Save>,
}

/// The screen where you can edit an instance/server.
pub struct MenuEditInstance {
    pub config: InstanceConfigJson,
    pub is_editing_name: bool,
    pub instance_name: String,
    pub old_instance_name: String,
    pub slider_value: f32,
    pub slider_text: String,
}

pub enum SelectedState {
    All,
    Some,
    None,
}

#[derive(Debug, Clone)]
pub enum ModListEntry {
    Downloaded { id: ModId, config: Box<ModConfig> },
    Local { file_name: String },
}

impl ModListEntry {
    pub fn is_manually_installed(&self) -> bool {
        match self {
            ModListEntry::Local { .. } => true,
            ModListEntry::Downloaded { config, .. } => config.manually_installed,
        }
    }

    pub fn name(&self) -> &str {
        match self {
            ModListEntry::Local { file_name } => file_name,
            ModListEntry::Downloaded { config, .. } => &config.name,
        }
    }
}

impl From<ModListEntry> for SelectedMod {
    fn from(value: ModListEntry) -> Self {
        match value {
            ModListEntry::Local { file_name } => SelectedMod::Local {
                file_name: file_name.clone(),
            },
            ModListEntry::Downloaded { id, config } => SelectedMod::Downloaded {
                name: config.name.clone(),
                id: id.clone(),
            },
        }
    }
}

impl PartialEq<ModListEntry> for SelectedMod {
    fn eq(&self, other: &ModListEntry) -> bool {
        match (self, other) {
            (
                SelectedMod::Downloaded { name, id },
                ModListEntry::Downloaded { id: id2, config },
            ) => id == id2 && *name == config.name,
            (SelectedMod::Local { file_name }, ModListEntry::Local { file_name: name2 }) => {
                file_name == name2
            }
            _ => false,
        }
    }
}

pub struct MenuEditMods {
    pub mod_update_progress: Option<ProgressBar<GenericProgress>>,

    pub config: InstanceConfigJson,
    pub mods: ModIndex,
    // TODO: Use this for dynamically adjusting installable loader buttons
    pub version_json: Box<VersionDetails>,

    pub locally_installed_mods: HashSet<String>,
    pub sorted_mods_list: Vec<ModListEntry>,

    pub selected_mods: HashSet<SelectedMod>,
    pub shift_selected_mods: HashSet<SelectedMod>,
    pub selected_state: SelectedState,

    pub update_check_handle: Option<iced::task::Handle>,
    pub available_updates: Vec<(ModId, String, bool)>,

    /// Index of the item selected before pressing shift
    pub list_shift_index: Option<usize>,
    pub drag_and_drop_hovered: bool,
    pub modal: Option<MenuEditModsModal>,
    pub search: Option<String>,

    pub width_name: f32,
}

#[derive(Debug, Clone)]
pub enum MenuEditModsModal {
    Submenu,
    RightClick(ModId, (f32, f32)),
}

impl MenuEditMods {
    pub fn update_locally_installed_mods(
        idx: &ModIndex,
        selected_instance: &InstanceSelection,
    ) -> Task<Message> {
        let mut blacklist = Vec::new();
        for mod_info in idx.mods.values() {
            for file in &mod_info.files {
                blacklist.push(file.filename.clone());
                blacklist.push(format!("{}.disabled", file.filename));
            }
        }
        Task::perform(
            get_locally_installed_mods(selected_instance.get_dot_minecraft_path(), blacklist),
            |n| Message::ManageMods(ManageModsMessage::LocalIndexLoaded(n)),
        )
    }

    /// Returns two `Vec`s that are:
    /// - The IDs of downloaded mods
    /// - The filenames of local mods
    ///
    /// ...respectively, from the mods selected in the mod menu.
    pub fn get_kinds_of_ids(&self) -> (Vec<String>, Vec<String>) {
        let ids_downloaded = self
            .selected_mods
            .iter()
            .filter_map(|s_mod| {
                if let SelectedMod::Downloaded { id, .. } = s_mod {
                    Some(id.get_index_str())
                } else {
                    None
                }
            })
            .collect();

        let ids_local: Vec<String> = self
            .selected_mods
            .iter()
            .filter_map(|s_mod| {
                if let SelectedMod::Local { file_name } = s_mod {
                    Some(file_name.clone())
                } else {
                    None
                }
            })
            .collect();
        (ids_downloaded, ids_local)
    }

    pub fn update_selected_state(&mut self) {
        self.selected_state = if self.selected_mods.is_empty() {
            SelectedState::None
        } else if self.selected_mods.len() == self.sorted_mods_list.len() {
            SelectedState::All
        } else {
            SelectedState::Some
        };
    }

    pub fn is_selected(&self, clicked_id: &ModId) -> bool {
        self.selected_mods.iter().any(|n| {
            if let SelectedMod::Downloaded { id, .. } = n {
                id == clicked_id
            } else {
                false
            }
        })
    }
}

pub struct MenuExportMods {
    pub selected_mods: HashSet<SelectedMod>,
}

pub struct MenuEditJarMods {
    pub jarmods: JarMods,
    pub selected_state: SelectedState,
    pub selected_mods: HashSet<String>,
    pub drag_and_drop_hovered: bool,
}

pub enum MenuCreateInstance {
    LoadingList {
        _handle: iced::task::Handle,
    },
    Choosing {
        is_server: bool,
        search_box: String,
        show_category_dropdown: bool,
        selected_categories: HashSet<ql_core::ListEntryKind>,
        // Instance info:
        selected_version: ListEntry,
        instance_name: String,
        download_assets: bool,
    },
    DownloadingInstance(ProgressBar<DownloadProgress>),
    ImportingInstance(ProgressBar<GenericProgress>),
}

pub enum MenuInstallFabric {
    Loading {
        is_quilt: bool,
        _loading_handle: iced::task::Handle,
    },
    Loaded {
        backend: loaders::fabric::BackendType,
        fabric_version: String,
        fabric_versions: loaders::fabric::FabricVersionList,
        progress: Option<ProgressBar<GenericProgress>>,
    },
    Unsupported(bool),
}

impl MenuInstallFabric {
    pub fn is_quilt(&self) -> bool {
        match self {
            MenuInstallFabric::Loading { is_quilt, .. }
            | MenuInstallFabric::Unsupported(is_quilt) => *is_quilt,
            MenuInstallFabric::Loaded { backend, .. } => backend.is_quilt(),
        }
    }
}

pub enum MenuInstallPaper {
    Loading {
        _handle: iced::task::Handle,
    },
    Loaded {
        version: PaperVersion,
        versions: Vec<PaperVersion>,
    },
    Installing,
}

pub struct MenuInstallForge {
    pub forge_progress: ProgressBar<ForgeInstallProgress>,
    pub java_progress: ProgressBar<GenericProgress>,
    pub is_java_getting_installed: bool,
}

pub struct MenuLauncherUpdate {
    pub url: String,
    pub progress: Option<ProgressBar<GenericProgress>>,
}

pub struct MenuModsDownload {
    pub query: String,
    pub results: Option<SearchResult>,
    pub description: Option<MarkState>,

    pub mod_descriptions: HashMap<ModId, String>,
    pub mods_download_in_progress: HashMap<ModId, String>,
    pub opened_mod: Option<usize>,
    pub latest_load: Instant,
    pub scroll_offset: AbsoluteOffset,

    pub version_json: Box<VersionDetails>,
    pub config: InstanceConfigJson,
    pub mod_index: ModIndex,

    pub backend: StoreBackendType,
    pub query_type: QueryType,

    /// This is for the loading of continuation of the search,
    /// i.e. when you scroll down and more stuff appears
    pub is_loading_continuation: bool,
    pub has_continuation_ended: bool,
}

impl MenuModsDownload {
    pub fn reload_description(&mut self, images: &mut ImageState) {
        let (Some(selection), Some(results)) = (self.opened_mod, &self.results) else {
            return;
        };
        let Some(hit) = results.mods.get(selection) else {
            return;
        };
        let Some(info) = self
            .mod_descriptions
            .get(&ModId::from_pair(&hit.id, results.backend))
        else {
            return;
        };
        let description = match results.backend {
            StoreBackendType::Modrinth => MarkState::with_html_and_markdown(info),
            StoreBackendType::Curseforge => MarkState::with_html(info), // Optimization, curseforge only has HTML
        };
        let imgs = description.find_image_links();
        self.description = Some(description);

        for img in imgs {
            images.queue(&img);
        }
    }
}

pub struct MenuLauncherSettings {
    pub temp_scale: f64,
    pub selected_tab: LauncherSettingsTab,
}

#[derive(Debug, Clone, Copy, PartialEq)]
pub enum LauncherSettingsTab {
    UserInterface,
    Internal,
    About,
}

impl std::fmt::Display for LauncherSettingsTab {
    fn fmt(&self, f: &mut std::fmt::Formatter<'_>) -> std::fmt::Result {
        write!(
            f,
            "{}",
            match self {
                LauncherSettingsTab::UserInterface => "Appearance",
                LauncherSettingsTab::Internal => "Game",
                LauncherSettingsTab::About => "About",
            }
        )
    }
}

impl LauncherSettingsTab {
    pub const ALL: &'static [Self] = &[Self::UserInterface, Self::Internal, Self::About];

    pub const fn next(self) -> Self {
        match self {
            Self::UserInterface => Self::Internal,
            Self::Internal | Self::About => Self::About,
        }
    }

    pub const fn prev(self) -> Self {
        match self {
            Self::UserInterface | Self::Internal => Self::UserInterface,
            Self::About => Self::Internal,
        }
    }
}

pub struct MenuEditPresets {
    pub selected_mods: HashSet<SelectedMod>,
    pub selected_state: SelectedState,
    pub is_building: bool,
    pub include_config: bool,

    pub progress: Option<ProgressBar<GenericProgress>>,
    pub sorted_mods_list: Vec<ModListEntry>,
    pub drag_and_drop_hovered: bool,
}

pub enum MenuRecommendedMods {
    Loading {
        progress: ProgressBar<GenericProgress>,
        config: InstanceConfigJson,
    },
    Loaded {
        mods: Vec<(bool, RecommendedMod)>,
        config: InstanceConfigJson,
    },
    InstallALoader,
    NotSupported,
}

pub enum MenuWelcome {
    P1InitialScreen,
    P2Theme,
    P3Auth,
}

pub struct MenuCurseforgeManualDownload {
    pub unsupported: HashSet<CurseforgeNotAllowed>,
    pub is_store: bool,
    pub delete_mods: bool,
}

pub struct MenuExportInstance {
    pub entries: Option<Vec<(DirItem, bool)>>,
    pub progress: Option<ProgressBar<GenericProgress>>,
}

pub struct MenuLoginAlternate {
    pub username: String,
    pub password: String,
    pub show_password: bool,

    pub is_loading: bool,
    pub otp: Option<String>,

    pub is_from_welcome_screen: bool,

    pub is_littleskin: bool,
    pub oauth: Option<LittleSkinOauth>,
    pub device_code_error: Option<String>,
}

pub struct LittleSkinOauth {
    // pub device_code: String,
    pub user_code: String,
    pub verification_uri: String,
    pub device_code_expires_at: Instant,
}

pub struct MenuLoginMS {
    pub url: String,
    pub code: String,
    pub is_from_welcome_screen: bool,
    pub _cancel_handle: iced::task::Handle,
}

/// The enum that represents which menu is opened currently.
pub enum State {
    /// Default home screen
    Launch(MenuLaunch),
    Create(MenuCreateInstance),
    /// Screen to guide new users to the launcher
    Welcome(MenuWelcome),
    ChangeLog,
    UpdateFound(MenuLauncherUpdate),

    EditMods(MenuEditMods),
    ExportMods(MenuExportMods),
    EditJarMods(MenuEditJarMods),
    ImportModpack(ProgressBar<GenericProgress>),
    CurseforgeManualDownload(MenuCurseforgeManualDownload),
    ExportInstance(MenuExportInstance),

    Error {
        error: String,
    },
    /// "Are you sure you want to {msg1}?"
    /// screen. Used for confirming if the user
    /// wants to do certain actions.
    ConfirmAction {
        msg1: String,
        msg2: String,
        yes: Message,
        no: Message,
    },
    GenericMessage(String),

    /// Progress bar when logging into accounts
    AccountLoginProgress(ProgressBar<GenericProgress>),
    /// A parent menu to choose whether you want to log in
    /// with Microsoft, `ely.by`, `littleskin`, etc.
    AccountLogin,
    LoginMS(MenuLoginMS),
    LoginAlternate(MenuLoginAlternate),

    InstallPaper(MenuInstallPaper),
    InstallFabric(MenuInstallFabric),
    InstallForge(MenuInstallForge),
    InstallOptifine(MenuInstallOptifine),

    InstallJava,

    ModsDownload(MenuModsDownload),
    LauncherSettings(MenuLauncherSettings),
    ManagePresets(MenuEditPresets),
    RecommendedMods(MenuRecommendedMods),

    LogUploadResult {
        url: String,
    },

    License(MenuLicense),
}

pub struct MenuLicense {
    pub selected_tab: LicenseTab,
    pub content: iced::widget::text_editor::Content,
}

#[derive(Debug, Clone, Copy, PartialEq)]
pub enum LicenseTab {
    Gpl3,
    ForgeInstallerApache,
    OpenFontLicense,
    PasswordAsterisks,
    Lwjgl,
}

impl LicenseTab {
    pub const ALL: &'static [Self] = &[
        Self::Gpl3,
        Self::ForgeInstallerApache,
        Self::OpenFontLicense,
        Self::PasswordAsterisks,
        Self::Lwjgl,
    ];

    pub const fn next(self) -> Self {
        match self {
            Self::Gpl3 => Self::ForgeInstallerApache,
            Self::ForgeInstallerApache => Self::OpenFontLicense,
            Self::OpenFontLicense => Self::PasswordAsterisks,
            Self::PasswordAsterisks | Self::Lwjgl => Self::Lwjgl,
        }
    }

    pub const fn prev(self) -> Self {
        match self {
            Self::Gpl3 | Self::ForgeInstallerApache => Self::Gpl3,
            Self::OpenFontLicense => Self::ForgeInstallerApache,
            Self::PasswordAsterisks => Self::OpenFontLicense,
            Self::Lwjgl => Self::PasswordAsterisks,
        }
    }

    pub fn get_text(self) -> &'static str {
        match self {
            LicenseTab::Gpl3 => include_str!("../../../LICENSE"),
            LicenseTab::OpenFontLicense => {
                concat!(
                    "For the Inter and JetBrains fonts used in QuantumLauncher:\n--------\n\n",
                    include_str!("../../../assets/licenses/OFL.txt"),
                )
            }
            LicenseTab::PasswordAsterisks => {
                concat!(
                    include_str!("../../../assets/fonts/password_asterisks/where.txt"),
                    "\n--------\n",
                    include_str!("../../../assets/licenses/CC_BY_SA_3_0.txt")
                )
            }
            LicenseTab::ForgeInstallerApache => {
                concat!(
                    "For the Forge Installer script used in QuantumLauncher:\n--------\n\n",
                    include_str!("../../../assets/licenses/APACHE_2.txt")
                )
            }
            LicenseTab::Lwjgl => include_str!("../../../assets/licenses/LWJGL.txt"),
        }
    }
}

impl std::fmt::Display for LicenseTab {
    fn fmt(&self, f: &mut std::fmt::Formatter<'_>) -> std::fmt::Result {
        let name = match self {
            LicenseTab::Gpl3 => "QuantumLauncher",
            LicenseTab::OpenFontLicense => "Fonts (Inter/Jetbrains Mono)",
            LicenseTab::PasswordAsterisks => "Password Asterisks Font",
            LicenseTab::ForgeInstallerApache => "Forge Installer",
            LicenseTab::Lwjgl => "LWJGL",
        };
        write!(f, "{name}")
    }
}

pub enum MenuInstallOptifine {
    Choosing {
        optifine_unique_version: Option<OptifineUniqueVersion>,
        delete_installer: bool,
        drag_and_drop_hovered: bool,
    },
    Installing {
        optifine_install_progress: ProgressBar<OptifineInstallProgress>,
        java_install_progress: Option<ProgressBar<GenericProgress>>,
        is_java_being_installed: bool,
    },
    InstallingB173,
}

impl MenuInstallOptifine {
    pub fn get_url(&self) -> &'static str {
        const OPTIFINE_DOWNLOADS: &str = "https://optifine.net/downloads";

        if let Self::Choosing {
            optifine_unique_version: Some(o),
            ..
        } = self
        {
            if let OptifineUniqueVersion::Forge = o {
                OPTIFINE_DOWNLOADS
            } else {
                o.get_url().0
            }
        } else {
            OPTIFINE_DOWNLOADS
        }
    }
}<|MERGE_RESOLUTION|>--- conflicted
+++ resolved
@@ -1,10 +1,5 @@
 use std::{
-<<<<<<< HEAD
-    collections::{BTreeMap, HashMap, HashSet},
-    sync::mpsc,
-=======
     collections::{HashMap, HashSet},
->>>>>>> e9919f20
     time::Instant,
 };
 
@@ -114,7 +109,7 @@
 
 pub struct SavesInfo {
     pub watcher: notify::RecommendedWatcher,
-    pub recv: mpsc::Receiver<notify::Event>,
+    pub recv: std::sync::mpsc::Receiver<notify::Event>,
     pub list: Vec<Save>,
 }
 
