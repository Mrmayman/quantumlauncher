--- conflicted
+++ resolved
@@ -4,14 +4,11 @@
     config::LauncherConfig,
     icon_manager,
     menu_renderer::{
-<<<<<<< HEAD
-        get_color_schemes, get_theme_selector,
+        get_mode_selector,
+        onboarding::x86_warning,
+        settings::get_theme_selector,
         ui::{button_with_icon, center_x},
         Element, DISCORD,
-=======
-        button_with_icon, center_x, get_mode_selector, onboarding::x86_warning,
-        settings::get_theme_selector, Element, DISCORD,
->>>>>>> e9919f20
     },
     state::{AccountMessage, MenuWelcome, Message},
 };
