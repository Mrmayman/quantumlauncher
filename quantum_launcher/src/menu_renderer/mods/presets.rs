--- conflicted
+++ resolved
@@ -5,14 +5,11 @@
 
 use crate::{
     icon_manager,
-<<<<<<< HEAD
     menu_renderer::{
+        tsubtitle,
         ui::{back_button, button_with_icon},
         Element,
     },
-=======
-    menu_renderer::{back_button, button_with_icon, tsubtitle, Element},
->>>>>>> e9919f20
     state::{
         EditPresetsMessage, ManageModsMessage, MenuEditPresets, MenuRecommendedMods, Message,
         ModListEntry, SelectedState,
