--- conflicted
+++ resolved
@@ -3,14 +3,11 @@
 
 use crate::{
     icon_manager,
-<<<<<<< HEAD
     menu_renderer::{
+        tsubtitle,
         ui::{back_button, underline},
         Element,
     },
-=======
-    menu_renderer::{back_button, tsubtitle, underline, Element},
->>>>>>> e9919f20
     state::{ExportModsMessage, ManageModsMessage, MenuExportMods, Message},
     stylesheet::{
         color::Color,
