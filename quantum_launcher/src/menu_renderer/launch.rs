--- conflicted
+++ resolved
@@ -113,21 +113,11 @@
                 }
             }
         } else {
-<<<<<<< HEAD
-            widget::column!(
-                widget::text("Select an instance")
-                    .size(14)
-                    .style(|t: &LauncherTheme| t.style_text(Color::Mid)),
-                vertical_space(),
-                last_parts
-            )
-=======
             widget::column!(widget::text("Select an instance")
                 .size(14)
                 .style(|t: &LauncherTheme| t.style_text(Color::Mid)))
             .push_maybe(cfg!(target_arch = "x86").then(|| x86_warning()))
             .push(last_parts)
->>>>>>> 8f5a12af
             .padding(10)
             .spacing(10)
             .into()
