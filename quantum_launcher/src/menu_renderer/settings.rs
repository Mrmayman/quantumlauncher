--- conflicted
+++ resolved
@@ -4,14 +4,9 @@
 use ql_core::{LAUNCHER_DIR, WEBSITE};
 
 use super::{
-<<<<<<< HEAD
-    get_theme_selector,
+    get_mode_selector,
     ui::{back_button, button_with_icon, sidebar_button, underline},
     Element, DISCORD, GITHUB,
-=======
-    back_button, button_with_icon, get_mode_selector, sidebar_button, underline, Element, DISCORD,
-    GITHUB,
->>>>>>> e9919f20
 };
 use crate::menu_renderer::edit_instance::{get_args_list, resolution_dialog};
 use crate::menu_renderer::{back_to_launch_screen, sidebar, tsubtitle, PADDING_NOT_BOTTOM};
