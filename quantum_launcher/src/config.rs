--- conflicted
+++ resolved
@@ -93,54 +93,32 @@
 
     /// The width of the window when the launcher was last closed.
     /// Used to restore the window size between launches.
-<<<<<<< HEAD
-    // Since: v0.4.3
-=======
->>>>>>> 5768151e
+    // Since: v0.4.2
     pub window_width: Option<f32>,
-
     /// The height of the window when the launcher was last closed.
     /// Used to restore the window size between launches.
-<<<<<<< HEAD
-    // Since: v0.4.3
+    // Since: v0.4.2
     pub window_height: Option<f32>,
 
-    /// **Global Default** - Custom window width for Minecraft instances.
+    /// **Global Default** - Custom window width for Minecraft instances
+    /// (Windowed Mode)
     ///
     /// **Default: `None` (uses Minecraft's default)**
     ///
-    /// When set, this will be used as the default window width for all new
-    /// instances and for instances that don't have their own width configured.
+    /// When set, will be used as the default window width for all instances.
     /// Individual instances can override this setting in their Edit Instance tab.
-    ///
-    /// This is useful for:
-    /// - Setting a consistent resolution across all instances
-    /// - Matching your monitor's resolution
-    /// - Setting up a preferred default window size
-    ///
-    /// Note: This only affects windowed mode, not fullscreen.
-    // Since: v0.4.4
+    // Since: v0.4.2
     pub default_minecraft_width: Option<u32>,
 
-    /// **Global Default** - Custom window height for Minecraft instances.
+    /// **Global Default** - Custom window height for Minecraft instances
+    /// (Windowed Mode)
     ///
     /// **Default: `None` (uses Minecraft's default)**
     ///
-    /// When set, this will be used as the default window height for all new
-    /// instances and for instances that don't have their own height configured.
+    /// When set, will be used as the default window height for all instances.
     /// Individual instances can override this setting in their Edit Instance tab.
-    ///
-    /// This is useful for:
-    /// - Setting a consistent resolution across all instances
-    /// - Matching your monitor's resolution
-    /// - Setting up a preferred default window size
-    ///
-    /// Note: This only affects windowed mode, not fullscreen.
-    // Since: v0.4.4
+    // Since: v0.4.2
     pub default_minecraft_height: Option<u32>,
-=======
-    pub window_height: Option<f32>,
->>>>>>> 5768151e
 }
 
 impl Default for LauncherConfig {
@@ -159,11 +137,8 @@
             account_selected: None,
             window_width: None,
             window_height: None,
-<<<<<<< HEAD
             default_minecraft_width: None,
             default_minecraft_height: None,
-=======
->>>>>>> 5768151e
         }
     }
 }
