--- conflicted
+++ resolved
@@ -1,30 +1,19 @@
 use iced::{futures::executor::block_on, Task};
 use ql_core::{
-<<<<<<< HEAD
-    err, err_no_log, file_utils::DirItem, info, info_no_log, InstanceSelection, IntoIoError,
+    err, err_no_log, file_utils::DirItem, info_no_log, InstanceSelection, IntoIoError,
     IntoStringError,
-=======
-    err, err_no_log, file_utils::DirItem, info_no_log, open_file_explorer, InstanceSelection,
-    IntoIoError, IntoStringError, LOGGER,
->>>>>>> 484db08a
 };
 use ql_instances::UpdateCheckInfo;
 use std::fmt::Write;
 use tokio::io::AsyncWriteExt;
 
-<<<<<<< HEAD
 use crate::{
     message_handler::{SIDEBAR_LIMIT_LEFT, SIDEBAR_LIMIT_RIGHT},
     state::{
-        AutoSaveKind, CustomJarState, InstanceLog, LaunchTabId, Launcher, ManageModsMessage,
-        MenuExportInstance, MenuLaunch, MenuLauncherUpdate, MenuLicense, MenuServerCreate,
-        MenuWelcome, Message, ProgressBar, ServerProcess, State, WindowMessage,
+        AutoSaveKind, CustomJarState, GameProcess, LaunchTabId, Launcher, ManageModsMessage,
+        MenuExportInstance, MenuLaunch, MenuLauncherUpdate, MenuLicense, MenuWelcome, Message,
+        ProgressBar, State, WindowMessage,
     },
-=======
-use crate::state::{
-    CustomJarState, GameProcess, LaunchTabId, Launcher, ManageModsMessage, MenuExportInstance,
-    MenuLaunch, MenuLauncherUpdate, MenuLicense, MenuWelcome, Message, ProgressBar, State,
->>>>>>> 484db08a
 };
 
 impl Launcher {
